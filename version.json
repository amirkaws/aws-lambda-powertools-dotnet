{
	"Core": {
		"Logging": "1.5.1",
<<<<<<< HEAD
		"Metrics": "1.7.0",
		"Tracing": "1.5.0"
=======
		"Metrics": "1.7.1",
		"Tracing": "1.4.2"
>>>>>>> eef0ea8c
	},
	"Utilities": {
		"Parameters": "1.3.0",
		"Idempotency": "1.2.1",
		"BatchProcessing": "1.1.1"
	}
}<|MERGE_RESOLUTION|>--- conflicted
+++ resolved
@@ -1,13 +1,8 @@
 {
 	"Core": {
 		"Logging": "1.5.1",
-<<<<<<< HEAD
-		"Metrics": "1.7.0",
+		"Metrics": "1.7.1",
 		"Tracing": "1.5.0"
-=======
-		"Metrics": "1.7.1",
-		"Tracing": "1.4.2"
->>>>>>> eef0ea8c
 	},
 	"Utilities": {
 		"Parameters": "1.3.0",
