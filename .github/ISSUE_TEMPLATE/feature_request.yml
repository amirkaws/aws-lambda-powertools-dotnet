--- conflicted
+++ resolved
@@ -36,11 +36,7 @@
     attributes:
       label: Acknowledgment
       options:
-<<<<<<< HEAD
-        - label: This feature request meets [Lambda Powertools Tenets](https://docs.powertools.aws.dev/lambda-dotnet/tenets)
-=======
         - label: This feature request meets [Powertools for AWS Lambda (.NET) Tenets](https://awslabs.github.io/aws-lambda-powertools-dotnet/tenets)
->>>>>>> db90830f
           required: true
         - label: Should this be considered in other Powertools for AWS Lambda languages? i.e. [Python](https://github.com/awslabs/aws-lambda-powertools-python), [Java](https://github.com/awslabs/aws-lambda-powertools-java/), and [TypeScript](https://github.com/awslabs/aws-lambda-powertools-typescript/)
           required: false
