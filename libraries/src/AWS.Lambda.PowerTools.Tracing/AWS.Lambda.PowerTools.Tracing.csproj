<Project Sdk="Microsoft.NET.Sdk">

    <PropertyGroup>
        <TargetFramework>netcoreapp3.1</TargetFramework>
<<<<<<< HEAD
        <RootNamespace>Amazon.Lambda.PowerTools.Tracing</RootNamespace>
=======
        <RootNamespace>Amazon.LambdaPowertools.Tracing</RootNamespace>
        <LangVersion>default</LangVersion>
>>>>>>> 6ec9e33f
    </PropertyGroup>

    <ItemGroup>
      <ProjectReference Include="..\AWS.Lambda.PowerTools\AWS.Lambda.PowerTools.csproj" />
    </ItemGroup>

    <ItemGroup>
      <PackageReference Include="AWSSDK.XRay" Version="3.7.0.103" />
      <PackageReference Include="AWSXRayRecorder.Core" Version="2.10.1" />
    </ItemGroup>

</Project><|MERGE_RESOLUTION|>--- conflicted
+++ resolved
@@ -2,12 +2,8 @@
 
     <PropertyGroup>
         <TargetFramework>netcoreapp3.1</TargetFramework>
-<<<<<<< HEAD
         <RootNamespace>Amazon.Lambda.PowerTools.Tracing</RootNamespace>
-=======
-        <RootNamespace>Amazon.LambdaPowertools.Tracing</RootNamespace>
         <LangVersion>default</LangVersion>
->>>>>>> 6ec9e33f
     </PropertyGroup>
 
     <ItemGroup>
