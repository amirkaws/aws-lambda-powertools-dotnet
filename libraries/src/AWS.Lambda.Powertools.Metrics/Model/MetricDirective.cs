﻿/*
 * Copyright Amazon.com, Inc. or its affiliates. All Rights Reserved.
 * 
 * Licensed under the Apache License, Version 2.0 (the "License").
 * You may not use this file except in compliance with the License.
 * A copy of the License is located at
 * 
 *  http://aws.amazon.com/apache2.0
 * 
 * or in the "license" file accompanying this file. This file is distributed
 * on an "AS IS" BASIS, WITHOUT WARRANTIES OR CONDITIONS OF ANY KIND, either
 * express or implied. See the License for the specific language governing
 * permissions and limitations under the License.
 */

using System;
using System.Collections.Generic;
using System.Linq;
using System.Text.Json.Serialization;
using AWS.Lambda.Powertools.Common;

namespace AWS.Lambda.Powertools.Metrics;

/// <summary>
///     Class MetricDirective.
/// </summary>
public class MetricDirective
{
    /// <summary>
    ///     Creates empty MetricDirective object
    /// </summary>
    public MetricDirective() : this(null, new List<MetricDefinition>(), new List<DimensionSet>())
    {
    }

    /// <summary>
    ///     Creates MetricDirective object with specific namespace identifier
    /// </summary>
    /// <param name="nameSpace">Metrics namespace identifier</param>
    public MetricDirective(string nameSpace) : this(nameSpace, new List<MetricDefinition>(), new List<DimensionSet>())
    {
    }

    /// <summary>
    ///     Creates MetricDirective object with specific namespace identifier and default dimensions list
    /// </summary>
    /// <param name="nameSpace">Metrics namespace identifier</param>
    /// <param name="defaultDimensions">Default dimensions list</param>
    public MetricDirective(string nameSpace, List<DimensionSet> defaultDimensions) : this(nameSpace,
        new List<MetricDefinition>(), defaultDimensions)
    {
    }

    /// <summary>
    ///     Creates MetricDirective object with specific namespace identifier, list of metrics and default dimensions list
    /// </summary>
    /// <param name="nameSpace">Metrics namespace identifier</param>
    /// <param name="metrics">List of metrics</param>
    /// <param name="defaultDimensions">Default dimensions list</param>
    private MetricDirective(string nameSpace, List<MetricDefinition> metrics, List<DimensionSet> defaultDimensions)
    {
        Namespace = nameSpace;
        Metrics = metrics;
        Dimensions = new List<DimensionSet>();
        DefaultDimensions = defaultDimensions;
    }

    /// <summary>
    ///     Gets the namespace.
    /// </summary>
    /// <value>The namespace.</value>
    [JsonPropertyName(nameof(Namespace))]
    public string Namespace { get; private set; }

    /// <summary>
    ///     Gets the service.
    /// </summary>
    /// <value>The service.</value>
    [JsonIgnore]
    public string Service { get; private set; }

    /// <summary>
    ///     Gets the metrics.
    /// </summary>
    /// <value>The metrics.</value>
    [JsonPropertyName(nameof(Metrics))]
    public List<MetricDefinition> Metrics { get; private set; }

    /// <summary>
    ///     Gets the dimensions.
    /// </summary>
    /// <value>The dimensions.</value>
    [JsonIgnore]
    public List<DimensionSet> Dimensions { get; private set; }

    /// <summary>
    ///     Gets the default dimensions.
    /// </summary>
    /// <value>The default dimensions.</value>
    [JsonIgnore]
    public List<DimensionSet> DefaultDimensions { get; private set; }

    /// <summary>
    ///     Creates list with all dimensions. Needed for correct EMF payload creation
    /// </summary>
    /// <value>All dimension keys.</value>
    [JsonPropertyName("Dimensions")]
    public List<List<string>> AllDimensionKeys
    {
        get
        {
            var defaultKeys = DefaultDimensions
                .Where(d => d.DimensionKeys.Any())
                .Select(s => s.DimensionKeys)
                .ToList();

            var keys = Dimensions
                .Where(d => d.DimensionKeys.Any())
                .Select(s => s.DimensionKeys)
                .ToList();

            defaultKeys.AddRange(keys);

            if (defaultKeys.Count == 0) defaultKeys.Add(new List<string>());

            return defaultKeys;
        }
    }
    
    /// <summary>
    /// Shared synchronization object
    /// </summary>
    private readonly object _lockObj = new();

    /// <summary>
    ///     Adds metric to memory
    /// </summary>
    /// <param name="name">Metric name. Cannot be null, empty or whitespace</param>
    /// <param name="value">Metric value</param>
    /// <param name="unit">Metric unit</param>
    /// <param name="metricResolution">Metric Resolution, Standard (default), High</param>
    /// <exception cref="System.ArgumentOutOfRangeException">Metrics - Cannot add more than 100 metrics at the same time.</exception>
    public void AddMetric(string name, double value, MetricUnit unit, MetricResolution metricResolution)
    {
        if (Metrics.Count < PowertoolsConfigurations.MaxMetrics)
        {
<<<<<<< HEAD
            var metric = Metrics.FirstOrDefault(m => m.Name == name);
            if (metric != null)
            {
                if(metric.Values.Count < PowertoolsConfigurations.MaxMetrics)
                    metric.AddValue(value);
                else
                    throw new ArgumentOutOfRangeException(nameof(metric),
                        "Cannot add more than 100 metric data points at the same time."); 
            }
            else
                Metrics.Add(new MetricDefinition(name, unit, value, metricResolution));
=======
            lock (_lockObj)
            {
                var metric = Metrics.FirstOrDefault(m => m.Name == name);
                if (metric != null)
                    metric.AddValue(value);
                else
                    Metrics.Add(new MetricDefinition(name, unit, value, metricResolution));
            }
>>>>>>> f51155a2
        }
        else
        {
            throw new ArgumentOutOfRangeException(nameof(Metrics),
                "Cannot add more than 100 metrics at the same time.");
        }
    }

    /// <summary>
    ///     Sets metrics namespace identifier
    /// </summary>
    /// <param name="nameSpace">Metrics namespace identifier</param>
    internal void SetNamespace(string nameSpace)
    {
        Namespace = nameSpace;
    }

    /// <summary>
    ///     Sets service name
    /// </summary>
    /// <param name="service">Service name</param>
    internal void SetService(string service)
    {
        Service = service;
    }

    /// <summary>
    ///     Adds new dimension to memory
    /// </summary>
    /// <param name="dimension">Metrics Dimension</param>
    /// <exception cref="System.ArgumentOutOfRangeException">Dimensions - Cannot add more than 9 dimensions at the same time.</exception>
    internal void AddDimension(DimensionSet dimension)
    {
        if (Dimensions.Count < PowertoolsConfigurations.MaxDimensions)
        {
            var matchingKeys = AllDimensionKeys.Where(x => x.Contains(dimension.DimensionKeys[0]));
            if (!matchingKeys.Any())
                Dimensions.Add(dimension);
            else
                Console.WriteLine(
                    $"##WARNING##: Failed to Add dimension '{dimension.DimensionKeys[0]}'. Dimension already exists.");
        }
        else
        {
            throw new ArgumentOutOfRangeException(nameof(Dimensions),
                "Cannot add more than 9 dimensions at the same time.");
        }
    }

    /// <summary>
    ///     Sets default dimensions
    /// </summary>
    /// <param name="defaultDimensions">Default dimensions list</param>
    internal void SetDefaultDimensions(List<DimensionSet> defaultDimensions)
    {
        if (!DefaultDimensions.Any())
            DefaultDimensions = defaultDimensions;
        else
            foreach (var item in defaultDimensions)
                if (!DefaultDimensions.Any(d => d.DimensionKeys.Contains(item.DimensionKeys[0])))
                    DefaultDimensions.Add(item);
    }

    /// <summary>
    ///     Appends dimension and default dimension lists
    /// </summary>
    /// <returns>Dictionary with dimension and default dimension list appended</returns>
    internal Dictionary<string, string> ExpandAllDimensionSets()
    {
        var dimensions = new Dictionary<string, string>();

        foreach (var dimensionSet in DefaultDimensions)
        foreach (var (key, value) in dimensionSet.Dimensions)
            dimensions.TryAdd(key, value);

        foreach (var dimensionSet in Dimensions)
        foreach (var (key, value) in dimensionSet.Dimensions)
            dimensions.TryAdd(key, value);

        return dimensions;
    }

    /// <summary>
    ///     Clears both default dimensions and dimensions lists
    /// </summary>
    internal void ClearDefaultDimensions()
    {
        DefaultDimensions.Clear();
    }
}<|MERGE_RESOLUTION|>--- conflicted
+++ resolved
@@ -144,28 +144,20 @@
     {
         if (Metrics.Count < PowertoolsConfigurations.MaxMetrics)
         {
-<<<<<<< HEAD
-            var metric = Metrics.FirstOrDefault(m => m.Name == name);
-            if (metric != null)
-            {
-                if(metric.Values.Count < PowertoolsConfigurations.MaxMetrics)
-                    metric.AddValue(value);
-                else
-                    throw new ArgumentOutOfRangeException(nameof(metric),
-                        "Cannot add more than 100 metric data points at the same time."); 
-            }
-            else
-                Metrics.Add(new MetricDefinition(name, unit, value, metricResolution));
-=======
             lock (_lockObj)
             {
                 var metric = Metrics.FirstOrDefault(m => m.Name == name);
                 if (metric != null)
-                    metric.AddValue(value);
+                {
+                    if (metric.Values.Count < PowertoolsConfigurations.MaxMetrics)
+                        metric.AddValue(value);
+                    else
+                        throw new ArgumentOutOfRangeException(nameof(metric),
+                            "Cannot add more than 100 metric data points at the same time.");
+                }
                 else
                     Metrics.Add(new MetricDefinition(name, unit, value, metricResolution));
             }
->>>>>>> f51155a2
         }
         else
         {
