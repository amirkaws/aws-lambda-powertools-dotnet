<Project Sdk="Microsoft.NET.Sdk">

    <PropertyGroup>
        <TargetFramework>net6.0</TargetFramework>
        <LangVersion>default</LangVersion>
        <AssemblyName>AWS.Lambda.Powertools.Logging.Tests</AssemblyName>
        <RootNamespace>AWS.Lambda.Powertools.Logging.Tests</RootNamespace>
    </PropertyGroup>

    <ItemGroup>
        <PackageReference Include="Amazon.Lambda.ApplicationLoadBalancerEvents" Version="2.1.0" />
<<<<<<< HEAD
        <PackageReference Include="Amazon.Lambda.APIGatewayEvents" Version="2.5.0" />
        <PackageReference Include="Amazon.Lambda.Core" Version="2.1.0" />
        <PackageReference Include="coverlet.collector" Version="3.2.0">
=======
        <PackageReference Include="Amazon.Lambda.APIGatewayEvents" Version="2.6.0" />
        <PackageReference Include="coverlet.collector" Version="6.0.0">
>>>>>>> 902d6a64
          <PrivateAssets>all</PrivateAssets>
          <IncludeAssets>runtime; build; native; contentfiles; analyzers; buildtransitive</IncludeAssets>
        </PackageReference>
        <PackageReference Include="Microsoft.NET.Test.Sdk" Version="17.7.0" />
        <PackageReference Include="NSubstitute" Version="5.0.0" />
        <PackageReference Include="xunit" Version="2.5.0" />
        <PackageReference Include="xunit.runner.visualstudio" Version="2.5.0">
            <PrivateAssets>all</PrivateAssets>
            <IncludeAssets>runtime; build; native; contentfiles; analyzers; buildtransitive</IncludeAssets>
        </PackageReference>
    </ItemGroup>

    <ItemGroup>
        <ProjectReference Include="..\..\src\AWS.Lambda.Powertools.Common\AWS.Lambda.Powertools.Common.csproj" />
        <ProjectReference Include="..\..\src\AWS.Lambda.Powertools.Logging\AWS.Lambda.Powertools.Logging.csproj" />
    </ItemGroup>

</Project><|MERGE_RESOLUTION|>--- conflicted
+++ resolved
@@ -9,14 +9,8 @@
 
     <ItemGroup>
         <PackageReference Include="Amazon.Lambda.ApplicationLoadBalancerEvents" Version="2.1.0" />
-<<<<<<< HEAD
-        <PackageReference Include="Amazon.Lambda.APIGatewayEvents" Version="2.5.0" />
-        <PackageReference Include="Amazon.Lambda.Core" Version="2.1.0" />
-        <PackageReference Include="coverlet.collector" Version="3.2.0">
-=======
         <PackageReference Include="Amazon.Lambda.APIGatewayEvents" Version="2.6.0" />
         <PackageReference Include="coverlet.collector" Version="6.0.0">
->>>>>>> 902d6a64
           <PrivateAssets>all</PrivateAssets>
           <IncludeAssets>runtime; build; native; contentfiles; analyzers; buildtransitive</IncludeAssets>
         </PackageReference>
