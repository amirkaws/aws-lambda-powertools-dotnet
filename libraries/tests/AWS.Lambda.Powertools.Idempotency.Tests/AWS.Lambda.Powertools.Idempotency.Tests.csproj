--- conflicted
+++ resolved
@@ -8,7 +8,6 @@
     </PropertyGroup>
 
     <ItemGroup>
-<<<<<<< HEAD
         <!--   Package versions are Centrally managed in Directory.Packages.props file  -->
         <!--   More info https://learn.microsoft.com/en-us/nuget/consume-packages/central-package-management   -->
         <PackageReference Include="Amazon.Lambda.APIGatewayEvents" />
@@ -16,7 +15,7 @@
         <PackageReference Include="Microsoft.NET.Test.Sdk" />
         <PackageReference Include="Amazon.Lambda.Core" />
         <PackageReference Include="Amazon.Lambda.TestUtilities" />
-        <PackageReference Include="Moq" />
+        <PackageReference Include="NSubstitute" />
         <PackageReference Include="Testcontainers" />
         <PackageReference Include="xunit" />
         <PackageReference Include="xunit.runner.visualstudio">
@@ -24,21 +23,6 @@
             <PrivateAssets>all</PrivateAssets>
         </PackageReference>
         <PackageReference Include="coverlet.collector">
-=======
-        <PackageReference Include="Amazon.Lambda.APIGatewayEvents" Version="2.6.0" />
-        <PackageReference Include="FluentAssertions" Version="6.11.0" />
-        <PackageReference Include="Microsoft.NET.Test.Sdk" Version="17.7.0" />
-        <PackageReference Include="Amazon.Lambda.Core" Version="2.1.0" />
-        <PackageReference Include="Amazon.Lambda.TestUtilities" Version="2.0.0" />
-        <PackageReference Include="NSubstitute" Version="5.0.0" />
-        <PackageReference Include="Testcontainers" Version="3.3.0" />
-        <PackageReference Include="xunit" Version="2.5.0" />
-        <PackageReference Include="xunit.runner.visualstudio" Version="2.5.0">
-            <IncludeAssets>runtime; build; native; contentfiles; analyzers; buildtransitive</IncludeAssets>
-            <PrivateAssets>all</PrivateAssets>
-        </PackageReference>
-        <PackageReference Include="coverlet.collector" Version="6.0.0">
->>>>>>> 902d6a64
             <IncludeAssets>runtime; build; native; contentfiles; analyzers; buildtransitive</IncludeAssets>
             <PrivateAssets>all</PrivateAssets>
         </PackageReference>
