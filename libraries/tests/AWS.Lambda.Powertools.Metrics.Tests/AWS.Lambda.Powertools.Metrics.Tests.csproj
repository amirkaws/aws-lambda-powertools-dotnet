--- conflicted
+++ resolved
@@ -1,40 +1,33 @@
-<Project Sdk="Microsoft.NET.Sdk">
-
-    <PropertyGroup>
-        <TargetFramework>net6.0</TargetFramework>
-
-        <IsPackable>false</IsPackable>
-
-        <LangVersion>default</LangVersion>
-
-        <AssemblyName>AWS.Lambda.Powertools.Metrics.Tests</AssemblyName>
-
-        <RootNamespace>AWS.Lambda.Powertools.Metrics.Tests</RootNamespace>
-    </PropertyGroup>
-
-    <ItemGroup>
-<<<<<<< HEAD
-        <PackageReference Include="Amazon.Lambda.Core" Version="2.1.0" />
-        <PackageReference Include="Microsoft.NET.Test.Sdk" Version="17.5.0-preview-20221221-03" />
-        <PackageReference Include="xunit" Version="2.4.2" />
-        <PackageReference Include="xunit.runner.visualstudio" Version="2.4.5">
-=======
-        <PackageReference Include="Microsoft.NET.Test.Sdk" Version="17.7.0" />
-        <PackageReference Include="NSubstitute" Version="5.0.0" />
-        <PackageReference Include="xunit" Version="2.5.0" />
-        <PackageReference Include="xunit.runner.visualstudio" Version="2.5.0">
->>>>>>> 902d6a64
-          <PrivateAssets>all</PrivateAssets>
-          <IncludeAssets>runtime; build; native; contentfiles; analyzers; buildtransitive</IncludeAssets>
-        </PackageReference>
-        <PackageReference Include="coverlet.collector" Version="6.0.0">
-          <PrivateAssets>all</PrivateAssets>
-          <IncludeAssets>runtime; build; native; contentfiles; analyzers; buildtransitive</IncludeAssets>
-        </PackageReference>
-    </ItemGroup>
-
-    <ItemGroup>
-        <ProjectReference Include="..\..\src\AWS.Lambda.Powertools.Common\AWS.Lambda.Powertools.Common.csproj" />
-        <ProjectReference Include="..\..\src\AWS.Lambda.Powertools.Metrics\AWS.Lambda.Powertools.Metrics.csproj" />
-    </ItemGroup>
-</Project>
+<Project Sdk="Microsoft.NET.Sdk">
+
+    <PropertyGroup>
+        <TargetFramework>net6.0</TargetFramework>
+
+        <IsPackable>false</IsPackable>
+
+        <LangVersion>default</LangVersion>
+
+        <AssemblyName>AWS.Lambda.Powertools.Metrics.Tests</AssemblyName>
+
+        <RootNamespace>AWS.Lambda.Powertools.Metrics.Tests</RootNamespace>
+    </PropertyGroup>
+
+    <ItemGroup>
+        <PackageReference Include="Microsoft.NET.Test.Sdk" Version="17.7.0" />
+        <PackageReference Include="NSubstitute" Version="5.0.0" />
+        <PackageReference Include="xunit" Version="2.5.0" />
+        <PackageReference Include="xunit.runner.visualstudio" Version="2.5.0">
+          <PrivateAssets>all</PrivateAssets>
+          <IncludeAssets>runtime; build; native; contentfiles; analyzers; buildtransitive</IncludeAssets>
+        </PackageReference>
+        <PackageReference Include="coverlet.collector" Version="6.0.0">
+          <PrivateAssets>all</PrivateAssets>
+          <IncludeAssets>runtime; build; native; contentfiles; analyzers; buildtransitive</IncludeAssets>
+        </PackageReference>
+    </ItemGroup>
+
+    <ItemGroup>
+        <ProjectReference Include="..\..\src\AWS.Lambda.Powertools.Common\AWS.Lambda.Powertools.Common.csproj" />
+        <ProjectReference Include="..\..\src\AWS.Lambda.Powertools.Metrics\AWS.Lambda.Powertools.Metrics.csproj" />
+    </ItemGroup>
+</Project>